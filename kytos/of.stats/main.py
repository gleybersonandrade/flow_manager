--- conflicted
+++ resolved
@@ -416,11 +416,11 @@
 class Description(Stats):
     """Deal with Description messages."""
 
-<<<<<<< HEAD
-    controller = {}
-=======
-    switches = {}
->>>>>>> 56a31148
+#<<<<<<< HEAD
+#    controller = {}
+#=======
+#    switches = {}
+#>>>>>>> develop
 
     def __init__(self, msg_out_buffer):
         """Initialize database."""
@@ -595,21 +595,8 @@
         return super().get_points(index)
 
     def get_speed(self):
-<<<<<<< HEAD
         """Return port speed if controller has port."""
         switch = self.controller.get_switch_by_dpid(self._dpid)
-=======
-        """Return user-defined speed. Fallback to controller's."""
-        user = UserSpeed()
-        speed = user.get_speed(self._dpid, self._port)
-        if speed is None:
-            speed = self._get_speed_from_controller()
-        return speed
-
-    def _get_speed_from_controller(self):
-        """Return port speed if controller has the interface."""
-        switch = self.switches.get(self._dpid)
->>>>>>> 56a31148
         if switch is None:
             log.warning('Sw %s not in controller', self._dpid[-3:])
             return None
